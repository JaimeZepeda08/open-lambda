--- conflicted
+++ resolved
@@ -131,15 +131,10 @@
 	}
 	var pp [2]_C_int
 	err := pipe2(&pp, flags)
-<<<<<<< HEAD
-	p[0] = int(pp[0])
-	p[1] = int(pp[1])
-=======
 	if err == nil {
 		p[0] = int(pp[0])
 		p[1] = int(pp[1])
 	}
->>>>>>> 63312561
 	return err
 }
 
@@ -856,18 +851,10 @@
 	if sa.Addr == nil {
 		return nil, 0, EINVAL
 	}
-<<<<<<< HEAD
-
-=======
->>>>>>> 63312561
 	sa.raw.Family = AF_TIPC
 	sa.raw.Scope = int8(sa.Scope)
 	sa.raw.Addrtype = sa.Addr.tipcAddrtype()
 	sa.raw.Addr = sa.Addr.tipcAddr()
-<<<<<<< HEAD
-
-=======
->>>>>>> 63312561
 	return unsafe.Pointer(&sa.raw), SizeofSockaddrTIPC, nil
 }
 
@@ -881,13 +868,7 @@
 func (sa *SockaddrL2TPIP) sockaddr() (unsafe.Pointer, _Socklen, error) {
 	sa.raw.Family = AF_INET
 	sa.raw.Conn_id = sa.ConnId
-<<<<<<< HEAD
-	for i := 0; i < len(sa.Addr); i++ {
-		sa.raw.Addr[i] = sa.Addr[i]
-	}
-=======
 	sa.raw.Addr = sa.Addr
->>>>>>> 63312561
 	return unsafe.Pointer(&sa.raw), SizeofSockaddrL2TPIP, nil
 }
 
@@ -903,13 +884,7 @@
 	sa.raw.Family = AF_INET6
 	sa.raw.Conn_id = sa.ConnId
 	sa.raw.Scope_id = sa.ZoneId
-<<<<<<< HEAD
-	for i := 0; i < len(sa.Addr); i++ {
-		sa.raw.Addr[i] = sa.Addr[i]
-	}
-=======
 	sa.raw.Addr = sa.Addr
->>>>>>> 63312561
 	return unsafe.Pointer(&sa.raw), SizeofSockaddrL2TPIP6, nil
 }
 
@@ -1044,26 +1019,14 @@
 			pp := (*RawSockaddrL2TPIP)(unsafe.Pointer(rsa))
 			sa := new(SockaddrL2TPIP)
 			sa.ConnId = pp.Conn_id
-<<<<<<< HEAD
-			for i := 0; i < len(sa.Addr); i++ {
-				sa.Addr[i] = pp.Addr[i]
-			}
-=======
 			sa.Addr = pp.Addr
->>>>>>> 63312561
 			return sa, nil
 		default:
 			pp := (*RawSockaddrInet4)(unsafe.Pointer(rsa))
 			sa := new(SockaddrInet4)
 			p := (*[2]byte)(unsafe.Pointer(&pp.Port))
 			sa.Port = int(p[0])<<8 + int(p[1])
-<<<<<<< HEAD
-			for i := 0; i < len(sa.Addr); i++ {
-				sa.Addr[i] = pp.Addr[i]
-			}
-=======
 			sa.Addr = pp.Addr
->>>>>>> 63312561
 			return sa, nil
 		}
 
@@ -1079,13 +1042,7 @@
 			sa := new(SockaddrL2TPIP6)
 			sa.ConnId = pp.Conn_id
 			sa.ZoneId = pp.Scope_id
-<<<<<<< HEAD
-			for i := 0; i < len(sa.Addr); i++ {
-				sa.Addr[i] = pp.Addr[i]
-			}
-=======
 			sa.Addr = pp.Addr
->>>>>>> 63312561
 			return sa, nil
 		default:
 			pp := (*RawSockaddrInet6)(unsafe.Pointer(rsa))
@@ -1093,13 +1050,7 @@
 			p := (*[2]byte)(unsafe.Pointer(&pp.Port))
 			sa.Port = int(p[0])<<8 + int(p[1])
 			sa.ZoneId = pp.Scope_id
-<<<<<<< HEAD
-			for i := 0; i < len(sa.Addr); i++ {
-				sa.Addr[i] = pp.Addr[i]
-			}
-=======
 			sa.Addr = pp.Addr
->>>>>>> 63312561
 			return sa, nil
 		}
 
