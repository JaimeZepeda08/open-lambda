--- conflicted
+++ resolved
@@ -7,10 +7,7 @@
 package unix
 
 const (
-<<<<<<< HEAD
-=======
 	SYS_SYSCALL_MASK                 = 0
->>>>>>> 63312561
 	SYS_RESTART_SYSCALL              = 0
 	SYS_EXIT                         = 1
 	SYS_FORK                         = 2
@@ -411,8 +408,5 @@
 	SYS_LANDLOCK_CREATE_RULESET      = 444
 	SYS_LANDLOCK_ADD_RULE            = 445
 	SYS_LANDLOCK_RESTRICT_SELF       = 446
-<<<<<<< HEAD
-=======
 	SYS_PROCESS_MRELEASE             = 448
->>>>>>> 63312561
 )