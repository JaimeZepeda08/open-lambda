--- conflicted
+++ resolved
@@ -261,10 +261,7 @@
 #include <linux/vm_sockets.h>
 #include <linux/wait.h>
 #include <linux/watchdog.h>
-<<<<<<< HEAD
-=======
 #include <linux/wireguard.h>
->>>>>>> 63312561
 
 #include <mtd/ubi-user.h>
 #include <mtd/mtd-user.h>
@@ -525,11 +522,7 @@
 		$2 ~ /^HW_MACHINE$/ ||
 		$2 ~ /^SYSCTL_VERS/ ||
 		$2 !~ "MNT_BITS" &&
-<<<<<<< HEAD
-		$2 ~ /^(MS|MNT|UMOUNT)_/ ||
-=======
 		$2 ~ /^(MS|MNT|MOUNT|UMOUNT)_/ ||
->>>>>>> 63312561
 		$2 ~ /^NS_GET_/ ||
 		$2 ~ /^TUN(SET|GET|ATTACH|DETACH)/ ||
 		$2 ~ /^(O|F|[ES]?FD|NAME|S|PTRACE|PT|TFD)_/ ||
@@ -614,10 +607,7 @@
 		$2 ~ /^MTD/ ||
 		$2 ~ /^OTP/ ||
 		$2 ~ /^MEM/ ||
-<<<<<<< HEAD
-=======
 		$2 ~ /^WG/ ||
->>>>>>> 63312561
 		$2 ~ /^BLK[A-Z]*(GET$|SET$|BUF$|PART$|SIZE)/ {printf("\t%s = C.%s\n", $2, $2)}
 		$2 ~ /^__WCOREFLAG$/ {next}
 		$2 ~ /^__W[A-Z0-9]+$/ {printf("\t%s = C.%s\n", substr($2,3), $2)}
