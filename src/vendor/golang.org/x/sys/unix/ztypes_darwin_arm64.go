--- conflicted
+++ resolved
@@ -641,21 +641,13 @@
 	Tdev    int32
 	Tpgid   int32
 	Tsess   uintptr
-<<<<<<< HEAD
-	Wmesg   [8]int8
-=======
 	Wmesg   [8]byte
->>>>>>> 63312561
 	Xsize   int32
 	Xrssize int16
 	Xccount int16
 	Xswrss  int16
 	Flag    int32
-<<<<<<< HEAD
-	Login   [12]int8
-=======
 	Login   [12]byte
->>>>>>> 63312561
 	Spare   [4]int32
 	_       [4]byte
 }
@@ -696,11 +688,7 @@
 	P_priority  uint8
 	P_usrpri    uint8
 	P_nice      int8
-<<<<<<< HEAD
-	P_comm      [17]int8
-=======
 	P_comm      [17]byte
->>>>>>> 63312561
 	P_pgrp      uintptr
 	P_addr      uintptr
 	P_xstat     uint16
