--- conflicted
+++ resolved
@@ -11,11 +11,7 @@
 	"strings"
 	"sync"
 
-<<<<<<< HEAD
 	"gocloud.dev/blob"
-=======
-	_ "gocloud.dev/blob"
->>>>>>> 77396cf9
 	_ "gocloud.dev/blob/fileblob"
 	_ "gocloud.dev/blob/gcsblob"
 	_ "gocloud.dev/blob/s3blob"
@@ -28,7 +24,6 @@
 type LambdaStore struct {
 	// bucket is the cloud storage bucket for lambda tarballs
 	bucket *blob.Bucket
-
 
 	eventManager *event.Manager
 	// mapLock protects concurrent access to the Lambdas map
