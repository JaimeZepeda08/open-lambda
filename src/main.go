--- conflicted
+++ resolved
@@ -246,7 +246,6 @@
 	return nil
 }
 
-<<<<<<< HEAD
 func boss_start(ctx *cli.Context) error {
 
 	//if err := server.BossMain(); err != nil {
@@ -257,11 +256,6 @@
 	return fmt.Errorf("this code should not be reachable!")
 
 }
-=======
-// func boss(ctx *cli.Context) error {
-
-// }
->>>>>>> dab0b6ec
 
 // workers corresponds to the "workers" command of the admin tool.
 //
