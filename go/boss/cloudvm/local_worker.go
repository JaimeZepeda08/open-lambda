--- conflicted
+++ resolved
@@ -3,6 +3,7 @@
 import (
 	"fmt"
 	"log/slog"
+	"log"
 	"net/http"
 	"os"
 	"os/exec"
@@ -31,12 +32,8 @@
 			// Get the worker config struct
 			defaultTemplateConfig, err := common.GetDefaultWorkerConfig("")
 			if err != nil {
-<<<<<<< HEAD
-				log.Fatalf("failed to load default template config: %w", err)
-=======
-				slog.Error(fmt.Sprintf("failed to load default template config: %v", err))
+				slog.Error(fmt.Sprintf("failed to load default template config: %w", err))
 				os.Exit(1)
->>>>>>> 9b8b02b6
 			}
 
 			// Set platform-specific registry (local platform)
@@ -50,32 +47,15 @@
 			defaultTemplateConfig.Import_cache_tree = ""
 
 			if err := common.SaveConfig(defaultTemplateConfig, templatePath); err != nil {
-<<<<<<< HEAD
-				log.Fatalf("failed to save template.json: %w", err)
-			}
-		} else {
-			log.Fatalf("failed to stat template path: %w", err)
-		}
-	}
-
-=======
-				slog.Error(fmt.Sprintf("failed to save template.json: %v", err))
+				slog.Error(fmt.Sprintf("failed to save template.json: %w", err))
 				os.Exit(1)
 			}
 		} else {
-			slog.Error(fmt.Sprintf("failed to stat template path: %v", err))
+			slog.Error(fmt.Sprintf("failed to stat template path: %w", err))
 			os.Exit(1)
 		}
 	}
 
-	// Load the template and save locally
-	cfg, err := common.ReadInConfig(templatePath)
-	if err != nil {
-		slog.Error(fmt.Sprintf("failed to load template config: %v", err))
-		os.Exit(1)
-	}
-
->>>>>>> 9b8b02b6
 	return &WorkerPool{
 		WorkerPoolPlatform: &LocalWorkerPoolPlatform{
 			nextWorkerPort: startPort,
@@ -100,28 +80,19 @@
 	// The boss should capture the output from initCmd and then print it using slog.Info which is lock-protected
 	initCmd.Stderr = os.Stderr
 	if err := initCmd.Run(); err != nil {
-<<<<<<< HEAD
-		log.Printf("Failed to initialize worker %s: %w\n", worker.workerId, err)
-=======
 		slog.Error(fmt.Sprintf("Failed to initialize worker %s: %v", worker.workerId, err))
->>>>>>> 9b8b02b6
 		return err
 	}
 
 	currPath, err := os.Getwd()
 	if err != nil {
-<<<<<<< HEAD
-		log.Printf("failed to get current path: %w", err)
-=======
 		slog.Error(fmt.Sprintf("failed to get current path: %v", err))
->>>>>>> 9b8b02b6
 		return err
 	}
 
 	workerPath := filepath.Join(currPath, worker.workerId)
 	workerPort := p.GetNextWorkerPort()
 
-<<<<<<< HEAD
 	// Create worker-specific config.json from template
 	// The template.json will be loaded and patched in GetDefaultWorkerConfig
 	cfg, err := common.GetDefaultWorkerConfig(workerPath)
@@ -136,12 +107,7 @@
 	// Save to worker directory
 	configPath := filepath.Join(workerPath, "config.json")
 	if err := common.SaveConfig(cfg, configPath); err != nil {
-		log.Printf("Failed to save worker config: %w", err)
-=======
-	// Load worker configuration
-	if err := SaveTemplateConfToWorkerDir(p.configTemplate, workerPath, workerPort); err != nil {
-		slog.Error(fmt.Sprintf("Failed to load template.json: %v", err))
->>>>>>> 9b8b02b6
+		slog.Error(fmt.Sprintf("Failed to save template.json: %v", err))
 		return err
 	}
 
@@ -154,11 +120,7 @@
 	// The boss should capture the output from initCmd and then print it using slog.Info which is lock-protected
 	upCmd.Stderr = os.Stderr
 	if err := upCmd.Start(); err != nil {
-<<<<<<< HEAD
-		log.Printf("Failed to start worker %s: %w\n", worker.workerId, err)
-=======
 		slog.Error(fmt.Sprintf("Failed to start worker %s: %v", worker.workerId, err))
->>>>>>> 9b8b02b6
 		return err
 	}
 
@@ -174,11 +136,7 @@
 	downCmd := exec.Command("./ol", "worker", "down", "-p", worker.workerId)
 	err := downCmd.Run()
 	if err != nil {
-<<<<<<< HEAD
-		log.Printf("Failed to stop worker %s: %w\n", worker.workerId, err)
-=======
 		slog.Error(fmt.Sprintf("Failed to stop worker %s: %v", worker.workerId, err))
->>>>>>> 9b8b02b6
 		return err
 	}
 
